--- conflicted
+++ resolved
@@ -91,16 +91,12 @@
             data = asdict(data)
         else:
             raise ValueError("data must be a dict or a dataclass")
-<<<<<<< HEAD
-    write_precision = data.pop("write_precision", None) or write_precision or DEFAULT_WRITE_PRECISION_DATA
-=======
 
     write_precision = (
         data.pop("write_precision", None)
         or write_precision
         or DEFAULT_WRITE_PRECISION_DATA
     )
->>>>>>> 8c0c4f2c
 
     if local_tz:
         data["time"] = localize_time(data["time"], local_tz)
